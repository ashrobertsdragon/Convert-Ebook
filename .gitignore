--- conflicted
+++ resolved
@@ -10,10 +10,7 @@
 *.toml
 *.lock
 *.log
-<<<<<<< HEAD
-=======
 
->>>>>>> 5d0bc0b5
 .env
 .replit
 replit.nix