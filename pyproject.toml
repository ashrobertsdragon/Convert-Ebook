--- conflicted
+++ resolved
@@ -52,13 +52,16 @@
 [tool.ruff]
 line-length = 79
 exclude = [".git", "__pycache__",".venv"]
-<<<<<<< HEAD
-=======
-docstring-code-format = true
->>>>>>> e56c63a5
 
 [tool.flake8]
 max_line_length = 79
+exclude = [".git", "__pycache__", ".venv"]
+
+[tool.ruff.lint.flake8-annotations]
+allow-star-arg-any = true
+
+[tool.ruff.lint.isort]
+force-single-line = true
 exclude = [".git", "__pycache__", ".venv"]
 
 [tool.ruff.lint.flake8-annotations]
